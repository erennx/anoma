//! Client RPC queries

use std::borrow::Cow;
use std::collections::{HashMap, HashSet};
use std::convert::TryInto;
use std::fs::File;
use std::io::{self, Write};
use std::iter::Iterator;

use anoma::ledger::governance::storage as gov_storage;
use anoma::ledger::pos::types::{
    Epoch as PosEpoch, VotingPower, WeightedValidator,
};
use anoma::ledger::pos::{
    self, is_validator_slashes_key, BondId, Bonds, Slash, Unbonds,
    ValidatorSets,
};
use anoma::types::address::Address;
use anoma::types::governance::{
    OfflineProposal, OfflineVote, ProposalVote, TallyResult,
};
use anoma::types::key::*;
use anoma::types::storage::{Epoch, PrefixValue};
use anoma::types::token::{balance_key, Amount};
use anoma::types::{address, storage, token};
use async_std::fs::{self};
use async_std::prelude::*;
use borsh::BorshDeserialize;
use itertools::Itertools;
#[cfg(not(feature = "ABCI"))]
use tendermint::abci::Code;
#[cfg(not(feature = "ABCI"))]
use tendermint_config::net::Address as TendermintAddress;
#[cfg(feature = "ABCI")]
use tendermint_config_abci::net::Address as TendermintAddress;
#[cfg(not(feature = "ABCI"))]
use tendermint_rpc::error::Error as TError;
#[cfg(not(feature = "ABCI"))]
use tendermint_rpc::query::Query;
#[cfg(not(feature = "ABCI"))]
use tendermint_rpc::{Client, HttpClient};
#[cfg(not(feature = "ABCI"))]
use tendermint_rpc::{Order, SubscriptionClient, WebSocketClient};
#[cfg(feature = "ABCI")]
use tendermint_rpc_abci::error::Error as TError;
#[cfg(feature = "ABCI")]
use tendermint_rpc_abci::query::Query;
#[cfg(feature = "ABCI")]
use tendermint_rpc_abci::{Client, HttpClient};
#[cfg(feature = "ABCI")]
use tendermint_rpc_abci::{Order, SubscriptionClient, WebSocketClient};
#[cfg(feature = "ABCI")]
use tendermint_stable::abci::Code;

use crate::cli::{self, args, Context};
use crate::client::tx::TxResponse;
use crate::node::ledger::rpc::Path;

/// Query the epoch of the last committed block
pub async fn query_epoch(args: args::Query) -> Epoch {
    let client = HttpClient::new(args.ledger_address).unwrap();
    let path = Path::Epoch;
    let data = vec![];
    let response = client
        .abci_query(Some(path.into()), data, None, false)
        .await
        .unwrap();
    match response.code {
        Code::Ok => match Epoch::try_from_slice(&response.value[..]) {
            Ok(epoch) => {
                println!("Last committed epoch: {}", epoch);
                return epoch;
            }

            Err(err) => {
                eprintln!("Error decoding the epoch value: {}", err)
            }
        },
        Code::Err(err) => eprintln!(
            "Error in the query {} (error code {})",
            response.info, err
        ),
    }
    cli::safe_exit(1)
}

/// Query the raw bytes of given storage key
pub async fn query_raw_bytes(_ctx: Context, args: args::QueryRawBytes) {
    let client = HttpClient::new(args.query.ledger_address).unwrap();
    let path = Path::Value(args.storage_key);
    let data = vec![];
    let response = client
        .abci_query(Some(path.into()), data, None, false)
        .await
        .unwrap();
    match response.code {
        Code::Ok => {
            println!("{}", hex::encode(&response.value));
        }
        Code::Err(err) => {
            eprintln!(
                "Error in the query {}  (error code {})",
                response.info, err
            );
            cli::safe_exit(1)
        }
    }
}

/// Query token balance(s)
pub async fn query_balance(ctx: Context, args: args::QueryBalance) {
    let client = HttpClient::new(args.query.ledger_address).unwrap();
    let tokens = address::tokens();
    match (args.token, args.owner) {
        (Some(token), Some(owner)) => {
            let token = ctx.get(&token);
            let owner = ctx.get(&owner);
            let key = token::balance_key(&token, &owner);
            let currency_code = tokens
                .get(&token)
                .map(|c| Cow::Borrowed(*c))
                .unwrap_or_else(|| Cow::Owned(token.to_string()));
            match query_storage_value::<token::Amount>(&client, &key).await {
                Some(balance) => {
                    println!("{}: {}", currency_code, balance);
                }
                None => {
                    println!("No {} balance found for {}", currency_code, owner)
                }
            }
        }
        (None, Some(owner)) => {
            let owner = ctx.get(&owner);
            let mut found_any = false;
            for (token, currency_code) in tokens {
                let key = token::balance_key(&token, &owner);
                if let Some(balance) =
                    query_storage_value::<token::Amount>(&client, &key).await
                {
                    println!("{}: {}", currency_code, balance);
                    found_any = true;
                }
            }
            if !found_any {
                println!("No balance found for {}", owner);
            }
        }
        (Some(token), None) => {
            let token = ctx.get(&token);
            let key = token::balance_prefix(&token);
            let balances =
                query_storage_prefix::<token::Amount>(client, key).await;
            match balances {
                Some(balances) => {
                    let currency_code = tokens
                        .get(&token)
                        .map(|c| Cow::Borrowed(*c))
                        .unwrap_or_else(|| Cow::Owned(token.to_string()));
                    let stdout = io::stdout();
                    let mut w = stdout.lock();
                    writeln!(w, "Token {}:", currency_code).unwrap();
                    for (key, balance) in balances {
                        let owner =
                            token::is_any_token_balance_key(&key).unwrap();
                        writeln!(w, "  {}, owned by {}", balance, owner)
                            .unwrap();
                    }
                }
                None => {
                    println!("No balances for token {}", token.encode())
                }
            }
        }
        (None, None) => {
            let stdout = io::stdout();
            let mut w = stdout.lock();
            for (token, currency_code) in tokens {
                let key = token::balance_prefix(&token);
                let balances =
                    query_storage_prefix::<token::Amount>(client.clone(), key)
                        .await;
                match balances {
                    Some(balances) => {
                        writeln!(w, "Token {}:", currency_code).unwrap();
                        for (key, balance) in balances {
                            let owner =
                                token::is_any_token_balance_key(&key).unwrap();
                            writeln!(w, "  {}, owned by {}", balance, owner)
                                .unwrap();
                        }
                    }
                    None => {
                        println!("No balances for token {}", token.encode())
                    }
                }
            }
        }
    }
}

/// Query Proposals
pub async fn query_proposal(_ctx: Context, args: args::QueryProposal) {
    async fn print_proposal(
        client: &HttpClient,
        id: u64,
        details: bool,
    ) -> Option<()> {
        let author_key = gov_storage::get_author_key(id);
        let start_epoch_key = gov_storage::get_voting_start_epoch_key(id);
        let end_epoch_key = gov_storage::get_voting_end_epoch_key(id);

        let author =
            query_storage_value::<Address>(client, &author_key).await?;
        let start_epoch =
            query_storage_value::<Epoch>(client, &start_epoch_key).await?;
        let end_epoch =
            query_storage_value::<Epoch>(client, &end_epoch_key).await?;

        if details {
            let content_key = gov_storage::get_content_key(id);
            let grace_epoch_key = gov_storage::get_grace_epoch_key(id);
            let content = query_storage_value::<HashMap<String, String>>(
                client,
                &content_key,
            )
            .await?;
            let grace_epoch =
<<<<<<< HEAD
                query_storage_value::<Epoch>(client, &grace_epoch_key).await?;

=======
                query_storage_value::<Epoch>(client, &grace_epoch_key).await;

            match (author, content, start_epoch, end_epoch, grace_epoch) {
                (
                    Some(author),
                    Some(content),
                    Some(start_epoch),
                    Some(end_epoch),
                    Some(grace_epoch),
                ) => {
                    println!("Proposal: {}", id);
                    println!("{:4}Author: {}", "", author);
                    println!("{:4}Content:", "");
                    for (key, value) in &content {
                        println!("{:8}{}: {}", "", key, value);
                    }
                    println!("{:4}Start Epoch: {}", "", start_epoch);
                    println!("{:4}End Epoch: {}", "", end_epoch);
                    println!("{:4}Grace Epoch: {}", "", grace_epoch);
                    if start_epoch > current_epoch {
                        println!("{:4}Status: pending", "");
                    } else if start_epoch <= current_epoch
                        && current_epoch <= end_epoch
                    {
                        println!("{:4}Status: on-going", "");
                    } else {
                        let (delegator_voters, validator_voters) =
                            get_votes(client, start_epoch, id).await;
                        println!("{:4}Status: done", "");
                        println!(
                            "{:4}Result: {}",
                            "",
                            compute_tally(
                                client,
                                start_epoch,
                                &delegator_voters,
                                &validator_voters
                            )
                            .await
                        );
                    }
                }
                _ => eprintln!("No valid proposal was found with id {}", id),
            }
        } else if let (Some(author), Some(start_epoch), Some(end_epoch)) =
            (author, start_epoch, end_epoch)
        {
>>>>>>> 670e1ef0
            println!("Proposal: {}", id);
            println!("{:4}Author: {}", "", author);
            println!("{:4}Content:", "");
            for (key, value) in &content {
                println!("{:8}{}: {}", "", key, value);
            }
            println!("{:4}Start Epoch: {}", "", start_epoch);
            println!("{:4}End Epoch: {}", "", end_epoch);
            println!("{:4}Grace Epoch: {}", "", grace_epoch);
            if start_epoch > current_epoch {
                println!("{:4}Status: pending", "");
            } else if start_epoch <= current_epoch
                && current_epoch <= end_epoch
            {
                println!("{:4}Status: on-going", "");
            } else {
                let (delegator_voters, validator_voters) =
<<<<<<< HEAD
                    get_votes(&client, start_epoch, id).await;
=======
                    get_votes(client, start_epoch, id).await;
>>>>>>> 670e1ef0
                println!("{:4}Status: done", "");
                println!(
                    "{:4}Result: {}",
                    "",
                    compute_tally(
                        client,
                        start_epoch,
                        &delegator_voters,
                        &validator_voters
                    )
                    .await
                );
            }
        } else {
            println!("Proposal: {}", id);
            println!("{:4}Author: {}", "", author);
            println!("{:4}Start Epoch: {}", "", start_epoch);
            println!("{:4}End Epoch: {}", "", end_epoch);
            if start_epoch > current_epoch {
                println!("{:4}Start Epoch: {}", "", start_epoch);
                println!("{:4}Status: pending", "");
            } else if start_epoch <= current_epoch && current_epoch <= end_epoch
            {
                println!("{:4}End Epoch: {}", "", end_epoch);
                println!("{:4}Status: on-going", "");
            } else {
                println!("{:4}Status: done", "");
            }
        }

        Some(())
    }

    let client = HttpClient::new(args.query.ledger_address.clone()).unwrap();
    match args.proposal_id {
        Some(id) => {
            if print_proposal(&client, id, true).await.is_none() {
                eprintln!("No valid proposal was found with id {}", id)
            }
        }
        None => {
            let last_proposal_id_key = gov_storage::get_counter_key();
            let last_proposal_id =
                query_storage_value::<u64>(&client, &last_proposal_id_key)
                    .await
                    .unwrap();

            for id in 0..last_proposal_id {
                if print_proposal(&client, id, false).await.is_none() {
                    eprintln!("No valid proposal was found with id {}", id)
                };
            }
        }
    }
}

/// Query token amount of owner.
pub async fn get_token_balance(
    client: &HttpClient,
    token: &Address,
    owner: &Address,
) -> Option<Amount> {
    let balance_key = balance_key(token, owner);
    query_storage_value(client, &balance_key).await
}
pub async fn query_proposal_result(
    _ctx: Context,
    args: args::QueryProposalResult,
) {
    let client = HttpClient::new(args.query.ledger_address.clone()).unwrap();
    let current_epoch = query_epoch(args.query.clone()).await;

    match args.proposal_id {
        Some(id) => {
            let start_epoch_key = gov_storage::get_voting_start_epoch_key(id);
            let end_epoch_key = gov_storage::get_voting_end_epoch_key(id);
            let start_epoch =
                query_storage_value::<Epoch>(&client, &start_epoch_key).await;
            let end_epoch =
                query_storage_value::<Epoch>(&client, &end_epoch_key).await;

            match (start_epoch, end_epoch) {
                (Some(start_epoch), Some(end_epoch)) => {
                    if current_epoch > end_epoch {
                        let (delegator_voters, validator_voters) =
                            get_votes(&client, start_epoch, id).await;
                        println!("Proposal: {}", id);
                        println!(
                            "{:4}Result: {}",
                            "",
                            compute_tally(
                                &client,
                                start_epoch,
                                &delegator_voters,
                                &validator_voters
                            )
                            .await
                        );
                    } else {
                        eprintln!("Proposal is still in progress.");
                        cli::safe_exit(1)
                    }
                }
                _ => {
                    eprintln!("Error while retriving proposal.");
                    cli::safe_exit(1)
                }
            }
        }
        None => {
            if args.offline {
                match args.proposal_folder {
                    Some(path) => {
                        let mut dir = fs::read_dir(&path).await.expect("asd");
                        let mut files = HashSet::new();
                        let mut is_proposal_present = false;

                        while let Some(entry) = dir.next().await {
                            match entry {
                                Ok(entry) => match entry.file_type().await {
                                    Ok(entry_stat) => {
                                        if entry_stat.is_file() {
                                            if entry.file_name().eq(&"proposal")
                                            {
                                                is_proposal_present = true
                                            } else {
                                                files.insert(entry.path());
                                            }
                                        }
                                    }
                                    Err(e) => {
                                        eprintln!(
                                            "Can't read entry type: {}.",
                                            e
                                        );
                                        cli::safe_exit(1)
                                    }
                                },
                                Err(e) => {
                                    eprintln!("Can't read entry: {}.", e);
                                    cli::safe_exit(1)
                                }
                            }
                        }

                        if !is_proposal_present {
                            eprintln!(
                                "The folder must contain a the offline \
                                 proposal in a file named proposal"
                            );
                            cli::safe_exit(1)
                        }

                        let file = File::open(&path.join("proposal"))
                            .expect("Proposal file must exist.");
                        let proposal: OfflineProposal =
                            serde_json::from_reader(file).expect(
                                "JSON was not well-formatted for proposal.",
                            );

                        let public_key = get_public_key(
                            &proposal.address,
                            args.query.ledger_address.clone(),
                        )
                        .await
                        .expect("Public key should exist.");

                        if !proposal.check_signature(&public_key) {
                            eprintln!("Bad proposal signature.");
                            cli::safe_exit(1)
                        }

                        let proposal_hash = proposal.compute_hash();

                        let mut delegator_voters: HashMap<
                            Address,
                            ProposalVote,
                        > = HashMap::new();
                        let mut validator_voters: HashMap<
                            Address,
                            ProposalVote,
                        > = HashMap::new();

                        for path in files {
                            let file = File::open(&path)
                                .expect("Proposal file must exist.");
                            let proposal_vote: OfflineVote =
                                serde_json::from_reader(file).expect(
                                    "JSON was not well-formatted for offline \
                                     vote.",
                                );

                            let public_key = get_public_key(
                                &proposal_vote.address,
                                args.query.ledger_address.clone(),
                            )
                            .await
                            .expect("Public key should exist.");
                            if !proposal_vote.proposal_hash.eq(&proposal_hash)
                                || !proposal_vote.check_signature(&public_key)
                            {
                                continue;
                            }

                            if is_validator(
                                &proposal_vote.address,
                                Some(proposal.tally_epoch),
                                args.query.ledger_address.clone(),
                            )
                            .await
                            {
                                validator_voters.insert(
                                    proposal_vote.address,
                                    proposal_vote.vote,
                                );
                            } else if is_delegator(
                                &proposal_vote.address,
                                Some(proposal.tally_epoch),
                                args.query.ledger_address.clone(),
                            )
                            .await
                            {
                                delegator_voters.insert(
                                    proposal_vote.address,
                                    proposal_vote.vote,
                                );
                            }
                        }
                        println!(
                            "{:4}Result: {}",
                            "",
                            compute_tally(
                                &client,
                                current_epoch,
                                &delegator_voters,
                                &validator_voters
                            )
                            .await
                        );
                    }
                    None => {
                        eprintln!(
                            "Offline flag must be followed by data-path."
                        );
                        cli::safe_exit(1)
                    }
                };
            } else {
                eprintln!("Either id or offline should be used as arguments.");
                cli::safe_exit(1)
            }
        }
    }
}

pub async fn query_proposal_result(
    _ctx: Context,
    args: args::QueryProposalResult,
) {
    let client = HttpClient::new(args.query.ledger_address.clone()).unwrap();
    let current_epoch = query_epoch(args.query.clone()).await;

    match args.proposal_id {
        Some(id) => {
            let start_epoch_key = gov_storage::get_voting_start_epoch_key(id);
            let end_epoch_key = gov_storage::get_voting_end_epoch_key(id);
            let start_epoch =
                query_storage_value::<Epoch>(&client, &start_epoch_key).await;
            let end_epoch =
                query_storage_value::<Epoch>(&client, &end_epoch_key).await;

            match (start_epoch, end_epoch) {
                (Some(start_epoch), Some(end_epoch)) => {
                    if current_epoch > end_epoch {
                        let (delegator_voters, validator_voters) =
                            get_votes(&client, start_epoch, id).await;
                        println!("Proposal: {}", id);
                        println!(
                            "{:4}Result: {}",
                            "",
                            compute_tally(
                                &client,
                                start_epoch,
                                &delegator_voters,
                                &validator_voters
                            )
                            .await
                        );
                    } else {
                        eprintln!("Proposal is still in progress.");
                        cli::safe_exit(1)
                    }
                }
                _ => {
                    eprintln!("Error while retriving proposal.");
                    cli::safe_exit(1)
                }
            }
        }
        None => {
            if args.offline {
                match args.proposal_folder {
                    Some(path) => {
                        let mut dir = fs::read_dir(&path).await.expect("asd");
                        let mut files = HashSet::new();
                        let mut is_proposal_present = false;

                        while let Some(entry) = dir.next().await {
                            match entry {
                                Ok(entry) => match entry.file_type().await {
                                    Ok(entry_stat) => {
                                        if entry_stat.is_file() {
                                            if entry.file_name().eq(&"proposal")
                                            {
                                                is_proposal_present = true
                                            } else {
                                                files.insert(entry.path());
                                            }
                                        }
                                    }
                                    Err(e) => {
                                        eprintln!(
                                            "Can't read entry type: {}.",
                                            e
                                        );
                                        cli::safe_exit(1)
                                    }
                                },
                                Err(e) => {
                                    eprintln!("Can't read entry: {}.", e);
                                    cli::safe_exit(1)
                                }
                            }
                        }

                        if !is_proposal_present {
                            eprintln!(
                                "The folder must contain a the offline \
                                 proposal in a file named proposal"
                            );
                            cli::safe_exit(1)
                        }

                        let file = File::open(&path.join("proposal"))
                            .expect("Proposal file must exist.");
                        let proposal: OfflineProposal =
                            serde_json::from_reader(file).expect(
                                "JSON was not well-formatted for proposal.",
                            );

                        let public_key = get_public_key(
                            &proposal.address,
                            args.query.ledger_address.clone(),
                        )
                        .await
                        .expect("Public key should exist.");

                        if !proposal.check_signature(&public_key) {
                            eprintln!("Bad proposal signature.");
                            cli::safe_exit(1)
                        }

                        let proposal_hash = proposal.compute_hash();

                        let mut delegator_voters: HashMap<
                            Address,
                            ProposalVote,
                        > = HashMap::new();
                        let mut validator_voters: HashMap<
                            Address,
                            ProposalVote,
                        > = HashMap::new();

                        for path in files {
                            let file = File::open(&path)
                                .expect("Proposal file must exist.");
                            let proposal_vote: OfflineVote =
                                serde_json::from_reader(file).expect(
                                    "JSON was not well-formatted for offline \
                                     vote.",
                                );

                            let public_key = get_public_key(
                                &proposal_vote.address,
                                args.query.ledger_address.clone(),
                            )
                            .await
                            .expect("Public key should exist.");
                            if !proposal_vote.proposal_hash.eq(&proposal_hash)
                                || !proposal_vote.check_signature(&public_key)
                            {
                                continue;
                            }

                            if is_validator(
                                &proposal_vote.address,
                                Some(proposal.tally_epoch),
                                args.query.ledger_address.clone(),
                            )
                            .await
                            {
                                validator_voters.insert(
                                    proposal_vote.address,
                                    proposal_vote.vote,
                                );
                            } else if is_delegator(
                                &proposal_vote.address,
                                Some(proposal.tally_epoch),
                                args.query.ledger_address.clone(),
                            )
                            .await
                            {
                                delegator_voters.insert(
                                    proposal_vote.address,
                                    proposal_vote.vote,
                                );
                            }
                        }
                        println!(
                            "{:4}Result: {}",
                            "",
                            compute_tally(
                                &client,
                                current_epoch,
                                &delegator_voters,
                                &validator_voters
                            )
                            .await
                        );
                    }
                    None => {
                        eprintln!(
                            "Offline flag must be followed by data-path."
                        );
                        cli::safe_exit(1)
                    }
                };
            } else {
                eprintln!("Either id or offline should be used as arguments.");
                cli::safe_exit(1)
            }
        }
    }
}

/// Query PoS bond(s)
pub async fn query_bonds(ctx: Context, args: args::QueryBonds) {
    let epoch = query_epoch(args.query.clone()).await;
    let client = HttpClient::new(args.query.ledger_address).unwrap();
    match (args.owner, args.validator) {
        (Some(owner), Some(validator)) => {
            let source = ctx.get(&owner);
            let validator = ctx.get(&validator);
            // Find owner's delegations to the given validator
            let bond_id = pos::BondId { source, validator };
            let bond_key = pos::bond_key(&bond_id);
            let bonds =
                query_storage_value::<pos::Bonds>(&client, &bond_key).await;
            // Find owner's unbonded delegations from the given
            // validator
            let unbond_key = pos::unbond_key(&bond_id);
            let unbonds =
                query_storage_value::<pos::Unbonds>(&client, &unbond_key).await;
            // Find validator's slashes, if any
            let slashes_key = pos::validator_slashes_key(&bond_id.validator);
            let slashes =
                query_storage_value::<pos::Slashes>(&client, &slashes_key)
                    .await
                    .unwrap_or_default();

            let stdout = io::stdout();
            let mut w = stdout.lock();

            if let Some(bonds) = &bonds {
                let bond_type = if bond_id.source == bond_id.validator {
                    "Self-bonds"
                } else {
                    "Delegations"
                };
                writeln!(w, "{}:", bond_type).unwrap();
                process_bonds_query(
                    bonds, &slashes, &epoch, None, None, None, &mut w,
                );
            }

            if let Some(unbonds) = &unbonds {
                let bond_type = if bond_id.source == bond_id.validator {
                    "Unbonded self-bonds"
                } else {
                    "Unbonded delegations"
                };
                writeln!(w, "{}:", bond_type).unwrap();
                process_unbonds_query(
                    unbonds, &slashes, &epoch, None, None, None, &mut w,
                );
            }

            if bonds.is_none() && unbonds.is_none() {
                writeln!(
                    w,
                    "No delegations found for {} to validator {}",
                    bond_id.source,
                    bond_id.validator.encode()
                )
                .unwrap();
            }
        }
        (None, Some(validator)) => {
            let validator = ctx.get(&validator);
            // Find validator's self-bonds
            let bond_id = pos::BondId {
                source: validator.clone(),
                validator,
            };
            let bond_key = pos::bond_key(&bond_id);
            let bonds =
                query_storage_value::<pos::Bonds>(&client, &bond_key).await;
            // Find validator's unbonded self-bonds
            let unbond_key = pos::unbond_key(&bond_id);
            let unbonds =
                query_storage_value::<pos::Unbonds>(&client, &unbond_key).await;
            // Find validator's slashes, if any
            let slashes_key = pos::validator_slashes_key(&bond_id.validator);
            let slashes =
                query_storage_value::<pos::Slashes>(&client, &slashes_key)
                    .await
                    .unwrap_or_default();

            let stdout = io::stdout();
            let mut w = stdout.lock();

            if let Some(bonds) = &bonds {
                writeln!(w, "Self-bonds:").unwrap();
                process_bonds_query(
                    bonds, &slashes, &epoch, None, None, None, &mut w,
                );
            }

            if let Some(unbonds) = &unbonds {
                writeln!(w, "Unbonded self-bonds:").unwrap();
                process_unbonds_query(
                    unbonds, &slashes, &epoch, None, None, None, &mut w,
                );
            }

            if bonds.is_none() && unbonds.is_none() {
                writeln!(
                    w,
                    "No self-bonds found for validator {}",
                    bond_id.validator.encode()
                )
                .unwrap();
            }
        }
        (Some(owner), None) => {
            let owner = ctx.get(&owner);
            // Find owner's bonds to any validator
            let bonds_prefix = pos::bonds_for_source_prefix(&owner);
            let bonds = query_storage_prefix::<pos::Bonds>(
                client.clone(),
                bonds_prefix,
            )
            .await;
            // Find owner's unbonds to any validator
            let unbonds_prefix = pos::unbonds_for_source_prefix(&owner);
            let unbonds = query_storage_prefix::<pos::Unbonds>(
                client.clone(),
                unbonds_prefix,
            )
            .await;

            let mut total: token::Amount = 0.into();
            let mut total_active: token::Amount = 0.into();
            let mut any_bonds = false;
            if let Some(bonds) = bonds {
                for (key, bonds) in bonds {
                    match pos::is_bond_key(&key) {
                        Some(pos::BondId { source, validator }) => {
                            // Find validator's slashes, if any
                            let slashes_key =
                                pos::validator_slashes_key(&validator);
                            let slashes = query_storage_value::<pos::Slashes>(
                                &client,
                                &slashes_key,
                            )
                            .await
                            .unwrap_or_default();

                            let stdout = io::stdout();
                            let mut w = stdout.lock();
                            any_bonds = true;
                            let bond_type: Cow<str> = if source == validator {
                                "Self-bonds".into()
                            } else {
                                format!(
                                    "Delegations from {} to {}",
                                    source, validator
                                )
                                .into()
                            };
                            writeln!(w, "{}:", bond_type).unwrap();
                            let (tot, tot_active) = process_bonds_query(
                                &bonds,
                                &slashes,
                                &epoch,
                                Some(&source),
                                Some(total),
                                Some(total_active),
                                &mut w,
                            );
                            total = tot;
                            total_active = tot_active;
                        }
                        None => {
                            panic!("Unexpected storage key {}", key)
                        }
                    }
                }
            }
            if total_active != 0.into() && total_active != total {
                println!("Active bonds total: {}", total_active);
            }

            let mut total: token::Amount = 0.into();
            let mut total_withdrawable: token::Amount = 0.into();
            if let Some(unbonds) = unbonds {
                for (key, unbonds) in unbonds {
                    match pos::is_unbond_key(&key) {
                        Some(pos::BondId { source, validator }) => {
                            // Find validator's slashes, if any
                            let slashes_key =
                                pos::validator_slashes_key(&validator);
                            let slashes = query_storage_value::<pos::Slashes>(
                                &client,
                                &slashes_key,
                            )
                            .await
                            .unwrap_or_default();

                            let stdout = io::stdout();
                            let mut w = stdout.lock();
                            any_bonds = true;
                            let bond_type: Cow<str> = if source == validator {
                                "Unbonded self-bonds".into()
                            } else {
                                format!("Unbonded delegations from {}", source)
                                    .into()
                            };
                            writeln!(w, "{}:", bond_type).unwrap();
                            let (tot, tot_withdrawable) = process_unbonds_query(
                                &unbonds,
                                &slashes,
                                &epoch,
                                Some(&source),
                                Some(total),
                                Some(total_withdrawable),
                                &mut w,
                            );
                            total = tot;
                            total_withdrawable = tot_withdrawable;
                        }
                        None => {
                            panic!("Unexpected storage key {}", key)
                        }
                    }
                }
            }
            if total_withdrawable != 0.into() {
                println!("Withdrawable total: {}", total_withdrawable);
            }

            if !any_bonds {
                println!("No self-bonds or delegations found for {}", owner);
            }
        }
        (None, None) => {
            // Find all the bonds
            let bonds_prefix = pos::bonds_prefix();
            let bonds = query_storage_prefix::<pos::Bonds>(
                client.clone(),
                bonds_prefix,
            )
            .await;
            // Find all the unbonds
            let unbonds_prefix = pos::unbonds_prefix();
            let unbonds = query_storage_prefix::<pos::Unbonds>(
                client.clone(),
                unbonds_prefix,
            )
            .await;

            let mut total: token::Amount = 0.into();
            let mut total_active: token::Amount = 0.into();
            if let Some(bonds) = bonds {
                for (key, bonds) in bonds {
                    match pos::is_bond_key(&key) {
                        Some(pos::BondId { source, validator }) => {
                            // Find validator's slashes, if any
                            let slashes_key =
                                pos::validator_slashes_key(&validator);
                            let slashes = query_storage_value::<pos::Slashes>(
                                &client,
                                &slashes_key,
                            )
                            .await
                            .unwrap_or_default();

                            let stdout = io::stdout();
                            let mut w = stdout.lock();
                            let bond_type = if source == validator {
                                format!("Self-bonds for {}", validator.encode())
                            } else {
                                format!(
                                    "Delegations from {} to validator {}",
                                    source,
                                    validator.encode()
                                )
                            };
                            writeln!(w, "{}:", bond_type).unwrap();
                            let (tot, tot_active) = process_bonds_query(
                                &bonds,
                                &slashes,
                                &epoch,
                                Some(&source),
                                Some(total),
                                Some(total_active),
                                &mut w,
                            );
                            total = tot;
                            total_active = tot_active;
                        }
                        None => {
                            panic!("Unexpected storage key {}", key)
                        }
                    }
                }
            }
            if total_active != 0.into() && total_active != total {
                println!("Bond total active: {}", total_active);
            }
            println!("Bond total: {}", total);

            let mut total: token::Amount = 0.into();
            let mut total_withdrawable: token::Amount = 0.into();
            if let Some(unbonds) = unbonds {
                for (key, unbonds) in unbonds {
                    match pos::is_unbond_key(&key) {
                        Some(pos::BondId { source, validator }) => {
                            // Find validator's slashes, if any
                            let slashes_key =
                                pos::validator_slashes_key(&validator);
                            let slashes = query_storage_value::<pos::Slashes>(
                                &client,
                                &slashes_key,
                            )
                            .await
                            .unwrap_or_default();

                            let stdout = io::stdout();
                            let mut w = stdout.lock();
                            let bond_type = if source == validator {
                                format!(
                                    "Unbonded self-bonds for {}",
                                    validator.encode()
                                )
                            } else {
                                format!(
                                    "Unbonded delegations from {} to \
                                     validator {}",
                                    source,
                                    validator.encode()
                                )
                            };
                            writeln!(w, "{}:", bond_type).unwrap();
                            let (tot, tot_withdrawable) = process_unbonds_query(
                                &unbonds,
                                &slashes,
                                &epoch,
                                Some(&source),
                                Some(total),
                                Some(total_withdrawable),
                                &mut w,
                            );
                            total = tot;
                            total_withdrawable = tot_withdrawable;
                        }
                        None => {
                            panic!("Unexpected storage key {}", key)
                        }
                    }
                }
            }
            if total_withdrawable != 0.into() {
                println!("Withdrawable total: {}", total_withdrawable);
            }
            println!("Unbonded total: {}", total);
        }
    }
}

/// Query PoS voting power
pub async fn query_voting_power(ctx: Context, args: args::QueryVotingPower) {
    let epoch = match args.epoch {
        Some(epoch) => epoch,
        None => query_epoch(args.query.clone()).await,
    };
    let client = HttpClient::new(args.query.ledger_address).unwrap();

    // Find the validator set
    let validator_set_key = pos::validator_set_key();
    let validator_sets =
        query_storage_value::<pos::ValidatorSets>(&client, &validator_set_key)
            .await
            .expect("Validator set should always be set");
    let validator_set = validator_sets
        .get(epoch)
        .expect("Validator set should be always set in the current epoch");
    match args.validator {
        Some(validator) => {
            let validator = ctx.get(&validator);
            // Find voting power for the given validator
            let voting_power_key = pos::validator_voting_power_key(&validator);
            let voting_powers =
                query_storage_value::<pos::ValidatorVotingPowers>(
                    &client,
                    &voting_power_key,
                )
                .await;
            match voting_powers.and_then(|data| data.get(epoch)) {
                Some(voting_power_delta) => {
                    let voting_power: VotingPower =
                        voting_power_delta.try_into().expect(
                            "The sum voting power deltas shouldn't be negative",
                        );
                    let weighted = WeightedValidator {
                        address: validator.clone(),
                        voting_power,
                    };
                    let is_active = validator_set.active.contains(&weighted);
                    if !is_active {
                        debug_assert!(
                            validator_set.inactive.contains(&weighted)
                        );
                    }
                    println!(
                        "Validator {} is {}, voting power: {}",
                        validator.encode(),
                        if is_active { "active" } else { "inactive" },
                        voting_power
                    )
                }
                None => {
                    println!("No voting power found for {}", validator.encode())
                }
            }
        }
        None => {
            // Iterate all validators
            let stdout = io::stdout();
            let mut w = stdout.lock();

            writeln!(w, "Active validators:").unwrap();
            for active in &validator_set.active {
                writeln!(
                    w,
                    "  {}: {}",
                    active.address.encode(),
                    active.voting_power
                )
                .unwrap();
            }
            if !validator_set.inactive.is_empty() {
                writeln!(w, "Inactive validators:").unwrap();
                for inactive in &validator_set.inactive {
                    writeln!(
                        w,
                        "  {}: {}",
                        inactive.address.encode(),
                        inactive.voting_power
                    )
                    .unwrap();
                }
            }
        }
    }
    let total_voting_power_key = pos::total_voting_power_key();
    let total_voting_powers = query_storage_value::<pos::TotalVotingPowers>(
        &client,
        &total_voting_power_key,
    )
    .await
    .expect("Total voting power should always be set");
    let total_voting_power = total_voting_powers
        .get(epoch)
        .expect("Total voting power should be always set in the current epoch");
    println!("Total voting power: {}", total_voting_power);
}

/// Query PoS slashes
pub async fn query_slashes(ctx: Context, args: args::QuerySlashes) {
    let client = HttpClient::new(args.query.ledger_address).unwrap();
    match args.validator {
        Some(validator) => {
            let validator = ctx.get(&validator);
            // Find slashes for the given validator
            let slashes_key = pos::validator_slashes_key(&validator);
            let slashes =
                query_storage_value::<pos::Slashes>(&client, &slashes_key)
                    .await;
            match slashes {
                Some(slashes) => {
                    let stdout = io::stdout();
                    let mut w = stdout.lock();
                    for slash in slashes {
                        writeln!(
                            w,
                            "Slash epoch {}, rate {}, type {}",
                            slash.epoch, slash.rate, slash.r#type
                        )
                        .unwrap();
                    }
                }
                None => {
                    println!("No slashes found for {}", validator.encode())
                }
            }
        }
        None => {
            // Iterate slashes for all validators
            let slashes_prefix = pos::slashes_prefix();
            let slashes = query_storage_prefix::<pos::Slashes>(
                client.clone(),
                slashes_prefix,
            )
            .await;

            match slashes {
                Some(slashes) => {
                    let stdout = io::stdout();
                    let mut w = stdout.lock();
                    for (slashes_key, slashes) in slashes {
                        if let Some(validator) =
                            is_validator_slashes_key(&slashes_key)
                        {
                            for slash in slashes {
                                writeln!(
                                    w,
                                    "Slash epoch {}, block height {}, rate \
                                     {}, type {}, validator {}",
                                    slash.epoch,
                                    slash.block_height,
                                    slash.rate,
                                    slash.r#type,
                                    validator,
                                )
                                .unwrap();
                            }
                        } else {
                            eprintln!("Unexpected slashes key {}", slashes_key);
                        }
                    }
                }
                None => {
                    println!("No slashes found")
                }
            }
        }
    }
}

/// Dry run a transaction
pub async fn dry_run_tx(ledger_address: &TendermintAddress, tx_bytes: Vec<u8>) {
    let client = HttpClient::new(ledger_address.clone()).unwrap();
    let path = Path::DryRunTx;
    let response = client
        .abci_query(Some(path.into()), tx_bytes, None, false)
        .await
        .unwrap();
    println!("{:#?}", response);
}

/// Get account's public key stored in its storage sub-space
pub async fn get_public_key(
    address: &Address,
    ledger_address: TendermintAddress,
) -> Option<common::PublicKey> {
    let client = HttpClient::new(ledger_address).unwrap();
    let key = pk_key(address);
    query_storage_value(&client, &key).await
}

/// Check if the given address is a known validator.
pub async fn is_validator(
    address: &Address,
    epoch: Option<Epoch>,
    ledger_address: TendermintAddress,
) -> bool {
    let client = HttpClient::new(ledger_address).unwrap();
    match epoch {
        Some(epoch) => {
            let key = pos::validator_set_key();
            let validator_set: ValidatorSets =
                query_storage_value(&client, &key)
                    .await
                    .expect("Validator set should exist.");
            let epoched_validator_set = validator_set.get(epoch);
            match epoched_validator_set {
                Some(set) => set
                    .active
                    .iter()
                    .any(|validator| validator.address.eq(address)),
                None => false,
            }
        }
        None => {
            // Check if there's any validator state
            let key = pos::validator_state_key(address);
            // We do not need to decode it
            let state: Option<pos::ValidatorStates> =
                query_storage_value(&client, &key).await;
            state.is_some()
        }
    }
}

/// Check if a given address is a known delegator
pub async fn is_delegator(
    address: &Address,
    epoch: Option<Epoch>,
    ledger_address: TendermintAddress,
) -> bool {
    let client = HttpClient::new(ledger_address).unwrap();
    match epoch {
        Some(epoch) => {
            let key = pos::bonds_for_source_prefix(address);
            let bonds_iter =
                query_storage_prefix::<pos::Bonds>(client, key).await;
            if let Some(mut bonds) = bonds_iter {
                bonds.any(|(_, bond)| bond.get(epoch).is_some())
            } else {
                false
            }
        }
        None => {
            let bonds_prefix = pos::bonds_for_source_prefix(address);
            let bonds = query_storage_prefix::<pos::Bonds>(
                client.clone(),
                bonds_prefix,
            )
            .await;
            bonds.is_some() && bonds.unwrap().count() > 0
        }
    }
<<<<<<< HEAD
}

/// Check if a given address is a known delegator
pub async fn is_delegator(
    address: &Address,
    ledger_address: TendermintAddress,
) -> bool {
    let client = HttpClient::new(ledger_address).unwrap();
    let bonds_prefix = pos::bonds_for_source_prefix(&address);
    let bonds =
        query_storage_prefix::<pos::Bonds>(client.clone(), bonds_prefix).await;
    if let Some(bonds) = bonds {
        bonds.count() > 0
    } else {
        false
    }
=======
>>>>>>> 670e1ef0
}

/// Check if the address exists on chain. Established address exists if it has a
/// stored validity predicate. Implicit and internal addresses always return
/// true.
pub async fn known_address(
    address: &Address,
    ledger_address: TendermintAddress,
) -> bool {
    let client = HttpClient::new(ledger_address).unwrap();
    match address {
        Address::Established(_) => {
            // Established account exists if it has a VP
            let key = storage::Key::validity_predicate(address);
            query_has_storage_key(client, key).await
        }
        Address::Implicit(_) | Address::Internal(_) => true,
    }
}

/// Accumulate slashes starting from `epoch_start` until (optionally)
/// `withdraw_epoch` and apply them to the token amount `delta`.
fn apply_slashes(
    slashes: &[Slash],
    mut delta: token::Amount,
    epoch_start: PosEpoch,
    withdraw_epoch: Option<PosEpoch>,
    mut w: Option<&mut std::io::StdoutLock>,
) -> token::Amount {
    let mut slashed = token::Amount::default();
    for slash in slashes {
        if slash.epoch >= epoch_start
            && slash.epoch < withdraw_epoch.unwrap_or_else(|| u64::MAX.into())
        {
            if let Some(w) = w.as_mut() {
                writeln!(
                    *w,
                    "    ⚠ Slash: {} from epoch {}",
                    slash.rate, slash.epoch
                )
                .unwrap();
            }
            let raw_delta: u64 = delta.into();
            let current_slashed = token::Amount::from(slash.rate * raw_delta);
            slashed += current_slashed;
            delta -= current_slashed;
        }
    }
    if let Some(w) = w.as_mut() {
        if slashed != 0.into() {
            writeln!(*w, "    ⚠ Slash total: {}", slashed).unwrap();
            writeln!(*w, "    ⚠ After slashing: Δ {}", delta).unwrap();
        }
    }
    delta
}

/// Process the result of a blonds query to determine total bonds
/// and total active bonds. This includes taking into account
/// an aggregation of slashes since the start of the given epoch.
fn process_bonds_query(
    bonds: &Bonds,
    slashes: &[Slash],
    epoch: &Epoch,
    source: Option<&Address>,
    total: Option<token::Amount>,
    total_active: Option<token::Amount>,
    w: &mut std::io::StdoutLock,
) -> (token::Amount, token::Amount) {
    let mut total_active = total_active.unwrap_or_else(|| 0.into());
    let mut current_total: token::Amount = 0.into();
    for bond in bonds.iter() {
        for (epoch_start, &(mut delta)) in bond.deltas.iter().sorted() {
            writeln!(w, "  Active from epoch {}: Δ {}", epoch_start, delta)
                .unwrap();
            delta = apply_slashes(slashes, delta, *epoch_start, None, Some(w));
            current_total += delta;
            let epoch_start: Epoch = (*epoch_start).into();
            if epoch >= &epoch_start {
                total_active += delta;
            }
        }
    }
    let total = total.unwrap_or_else(|| 0.into()) + current_total;
    match source {
        Some(addr) => {
            writeln!(w, "  Bonded total from {}: {}", addr, current_total)
                .unwrap();
        }
        None => {
            if total_active != 0.into() && total_active != total {
                writeln!(w, "Active bonds total: {}", total_active).unwrap();
            }
            writeln!(w, "Bonds total: {}", total).unwrap();
        }
    }
    (total, total_active)
}

/// Process the result of an unbonds query to determine total bonds
/// and total withdrawable bonds. This includes taking into account
/// an aggregation of slashes since the start of the given epoch up
/// until the withdrawal epoch.
fn process_unbonds_query(
    unbonds: &Unbonds,
    slashes: &[Slash],
    epoch: &Epoch,
    source: Option<&Address>,
    total: Option<token::Amount>,
    total_withdrawable: Option<token::Amount>,
    w: &mut std::io::StdoutLock,
) -> (token::Amount, token::Amount) {
    let mut withdrawable = total_withdrawable.unwrap_or_else(|| 0.into());
    let mut current_total: token::Amount = 0.into();
    for deltas in unbonds.iter() {
        for ((epoch_start, epoch_end), &(mut delta)) in
            deltas.deltas.iter().sorted()
        {
            let withdraw_epoch = *epoch_end + 1_u64;
            writeln!(
                w,
                "  Withdrawable from epoch {} (active from {}): Δ {}",
                withdraw_epoch, epoch_start, delta
            )
            .unwrap();
            delta = apply_slashes(
                slashes,
                delta,
                *epoch_start,
                Some(withdraw_epoch),
                Some(w),
            );
            current_total += delta;
            let epoch_end: Epoch = (*epoch_end).into();
            if epoch > &epoch_end {
                withdrawable += delta;
            }
        }
    }
    let total = total.unwrap_or_else(|| 0.into()) + current_total;
    match source {
        Some(addr) => {
            writeln!(w, "  Unbonded total from {}: {}", addr, current_total)
                .unwrap();
        }
        None => {
            if withdrawable != 0.into() {
                writeln!(w, "Withdrawable total: {}", withdrawable).unwrap();
            }
            writeln!(w, "Unbonded total: {}", total).unwrap();
        }
    }
    (total, withdrawable)
}

/// Query a storage value and decode it with [`BorshDeserialize`].
pub async fn query_storage_value<T>(
    client: &HttpClient,
    key: &storage::Key,
) -> Option<T>
where
    T: BorshDeserialize,
{
    let path = Path::Value(key.to_owned());
    let data = vec![];
    let response = client
        .abci_query(Some(path.into()), data, None, false)
        .await
        .unwrap();
    match response.code {
        Code::Ok => match T::try_from_slice(&response.value[..]) {
            Ok(value) => return Some(value),
            Err(err) => eprintln!("Error decoding the value: {}", err),
        },
        Code::Err(err) => {
            if err == 1 {
                return None;
            } else {
                eprintln!(
                    "Error in the query {} (error code {})",
                    response.info, err
                )
            }
        }
    }
    cli::safe_exit(1)
}

/// Query a range of storage values with a matching prefix and decode them with
/// [`BorshDeserialize`]. Returns an iterator of the storage keys paired with
/// their associated values.
pub async fn query_storage_prefix<T>(
    client: HttpClient,
    key: storage::Key,
) -> Option<impl Iterator<Item = (storage::Key, T)>>
where
    T: BorshDeserialize,
{
    let path = Path::Prefix(key);
    let data = vec![];
    let response = client
        .abci_query(Some(path.into()), data, None, false)
        .await
        .unwrap();
    match response.code {
        Code::Ok => {
            match Vec::<PrefixValue>::try_from_slice(&response.value[..]) {
                Ok(values) => {
                    let decode = |PrefixValue { key, value }: PrefixValue| {
                        match T::try_from_slice(&value[..]) {
                            Err(err) => {
                                eprintln!(
                                    "Skipping a value for key {}. Error in \
                                     decoding: {}",
                                    key, err
                                );
                                None
                            }
                            Ok(value) => Some((key, value)),
                        }
                    };
                    return Some(values.into_iter().filter_map(decode));
                }
                Err(err) => eprintln!("Error decoding the values: {}", err),
            }
        }
        Code::Err(err) => {
            if err == 1 {
                return None;
            } else {
                eprintln!(
                    "Error in the query {} (error code {})",
                    response.info, err
                )
            }
        }
    }
    cli::safe_exit(1)
}

/// Query to check if the given storage key exists.
pub async fn query_has_storage_key(
    client: HttpClient,
    key: storage::Key,
) -> bool {
    let path = Path::HasKey(key);
    let data = vec![];
    let response = client
        .abci_query(Some(path.into()), data, None, false)
        .await
        .unwrap();
    match response.code {
        Code::Ok => match bool::try_from_slice(&response.value[..]) {
            Ok(value) => return value,
            Err(err) => eprintln!("Error decoding the value: {}", err),
        },
        Code::Err(err) => {
            eprintln!(
                "Error in the query {} (error code {})",
                response.info, err
            )
        }
    }
    cli::safe_exit(1)
}

/// Represents a query for an event pertaining to the specified transaction
#[derive(Debug, Clone)]
pub enum TxEventQuery {
    Accepted(String),
    Applied(String),
}

impl TxEventQuery {
    /// The event type to which this event query pertains
    fn event_type(&self) -> &'static str {
        match self {
            TxEventQuery::Accepted(_tx_hash) => "accepted",
            TxEventQuery::Applied(_tx_hash) => "applied",
        }
    }

    /// The transaction to which this event query pertains
    fn tx_hash(&self) -> &String {
        match self {
            TxEventQuery::Accepted(tx_hash) => tx_hash,
            TxEventQuery::Applied(tx_hash) => tx_hash,
        }
    }
}

/// Transaction event queries are semantically a subset of general queries
impl From<TxEventQuery> for Query {
    fn from(tx_query: TxEventQuery) -> Self {
        match tx_query {
            TxEventQuery::Accepted(tx_hash) => {
                Query::default().and_eq("accepted.hash", tx_hash)
            }
            TxEventQuery::Applied(tx_hash) => {
                Query::default().and_eq("applied.hash", tx_hash)
            }
        }
    }
}

/// Lookup the full response accompanying the specified transaction event
pub async fn query_tx_response(
    ledger_address: &TendermintAddress,
    tx_query: TxEventQuery,
) -> Result<TxResponse, TError> {
    // Connect to the Tendermint server holding the transactions
    let (client, driver) = WebSocketClient::new(ledger_address.clone()).await?;
    let driver_handle = tokio::spawn(async move { driver.run().await });
    // Find all blocks that apply a transaction with the specified hash
    let blocks = &client
        .block_search(Query::from(tx_query.clone()), 1, 255, Order::Ascending)
        .await
        .expect("Unable to query for transaction with given hash")
        .blocks;
    // Get the block results corresponding to a block to which
    // the specified transaction belongs
    let block = &blocks
        .get(0)
        .ok_or_else(|| {
            TError::server(
                "Unable to find a block applying the given transaction"
                    .to_string(),
            )
        })?
        .block;
    let response_block_results = client
        .block_results(block.header.height)
        .await
        .expect("Unable to retrieve block containing transaction");
    // Search for the event where the specified transaction is
    // applied to the blockchain
    let query_event_opt =
        response_block_results.end_block_events.and_then(|events| {
            (&events)
                .iter()
                .find(|event| {
                    event.type_str == tx_query.event_type()
                        && (&event.attributes).iter().any(|tag| {
                            tag.key.as_ref() == "hash"
                                && tag.value.as_ref() == tx_query.tx_hash()
                        })
                })
                .cloned()
        });
    let query_event = query_event_opt.ok_or_else(|| {
        TError::server(
            "Unable to find the event corresponding to the specified \
             transaction"
                .to_string(),
        )
    })?;
    // Reformat the event attributes so as to ease value extraction
    let event_map: std::collections::HashMap<&str, &str> = (&query_event
        .attributes)
        .iter()
        .map(|tag| (tag.key.as_ref(), tag.value.as_ref()))
        .collect();
    // Summarize the transaction results that we were searching for
    let result = TxResponse {
        info: event_map["info"].to_string(),
        log: event_map["log"].to_string(),
        height: event_map["height"].to_string(),
        hash: event_map["hash"].to_string(),
        code: event_map["code"].to_string(),
        gas_used: event_map["gas_used"].to_string(),
        initialized_accounts: serde_json::from_str(
            event_map["initialized_accounts"],
        )
        .unwrap_or_default(),
    };
    // Signal to the driver to terminate.
    client.close()?;
    // Await the driver's termination to ensure proper connection closure.
    let _ = driver_handle.await.unwrap_or_else(|x| {
        eprintln!("{}", x);
        cli::safe_exit(1)
    });
    Ok(result)
}

/// Lookup the results of applying the specified transaction to the
/// blockchain.

pub async fn query_result(_ctx: Context, args: args::QueryResult) {
    // First try looking up application event pertaining to given hash.
    let tx_response = query_tx_response(
        &args.query.ledger_address,
        TxEventQuery::Applied(args.tx_hash.clone()),
    )
    .await;
    match tx_response {
        Ok(result) => {
            println!(
                "Transaction was applied with result: {}",
                serde_json::to_string_pretty(&result).unwrap()
            )
        }
        Err(err1) => {
            // If this fails then instead look for an acceptance event.
            let tx_response = query_tx_response(
                &args.query.ledger_address,
                TxEventQuery::Accepted(args.tx_hash),
            )
            .await;
            match tx_response {
                Ok(result) => println!(
                    "Transaction was accepted with result: {}",
                    serde_json::to_string_pretty(&result).unwrap()
                ),
                Err(err2) => {
                    // Print the errors that caused the lookups to fail
                    eprintln!("{}\n{}", err1, err2);
                    cli::safe_exit(1)
                }
            }
        }
    }
}

/// Get two HashMap representing the votes of the delegators and validators
/// respectively
pub async fn get_votes(
    client: &HttpClient,
    epoch: Epoch,
    proposal_id: u64,
) -> (
    HashMap<Address, ProposalVote>,
    HashMap<Address, ProposalVote>,
) {
    let active_validators = get_all_active_validators(client, epoch).await;
    let vote_prefix_key = gov_storage::get_proposal_prefix_key(proposal_id);
    let votes =
        query_storage_prefix::<ProposalVote>(client.clone(), vote_prefix_key)
            .await;

    if let Some(votes) = votes {
        let (validator_voters, delegator_voters) = votes.fold(
            (HashMap::new(), HashMap::new()),
            |(mut validator_voters, mut delegator_voters), (key, vote)| {
                let address = gov_storage::get_address(&key)
                    .expect("Vote key should contains an address.");
                if active_validators.contains_key(&address) {
                    validator_voters.insert(address, vote);
                } else {
                    delegator_voters.insert(address, vote);
                }
                (validator_voters, delegator_voters)
            },
        );

        (delegator_voters, validator_voters)
    } else {
        (HashMap::new(), HashMap::new())
    }
}

pub async fn compute_tally(
    client: &HttpClient,
    epoch: Epoch,
    delegator_voters: &HashMap<Address, ProposalVote>,
    validator_voters: &HashMap<Address, ProposalVote>,
) -> TallyResult {
    let mut bond_data: HashMap<Address, (Address, token::Amount)> =
        HashMap::new();
    for validator_addr in validator_voters.keys() {
        let bond_amount = get_bond_amount_at(
            client,
            validator_addr.clone(),
            validator_addr.clone(),
            epoch,
        )
        .await
        .expect("Validator self-bond must exist.");
        bond_data.insert(
            validator_addr.clone(),
            (validator_addr.clone(), bond_amount),
        );
        for delegator_addr in delegator_voters.keys() {
            match get_bond_amount_at(
                client,
                delegator_addr.clone(),
                validator_addr.clone(),
                epoch,
            )
            .await
            {
                Some(bond_amount) => {
                    bond_data.insert(
                        delegator_addr.clone(),
                        (validator_addr.clone(), bond_amount),
                    );
                }
                None => continue,
            }
        }
    }

    let mut total_stacked_tokens = token::Amount::from(0);

    let mut yay_votes_tokens = token::Amount::whole(0);
    for (addr, vote) in validator_voters.clone() {
        if vote.is_yay() {
            yay_votes_tokens += bond_data.get(&addr).unwrap().1;
        }
        let validator_total_deltas = pos::validator_total_deltas_key(&addr);
        let epoched_validator_deltas = query_storage_value::<
            pos::ValidatorTotalDeltas,
        >(
            client, &validator_total_deltas
        )
        .await
        .expect("Validator delta should exist.");
        let amount = epoched_validator_deltas.get(epoch).unwrap();

        total_stacked_tokens += token::Amount::from_change(amount);
    }

    for (addr, vote) in delegator_voters {
<<<<<<< HEAD
        if !bond_data.contains_key(&addr) {
            if vote.is_yay() {
                yay_votes_tokens += bond_data.get(&addr).unwrap().1;
            }
        } else {
            let delegator_data = bond_data.get(&addr).unwrap();
            let validator_vote =
                validator_voters.get(&delegator_data.0).unwrap();
            if validator_vote.is_yay() && validator_vote.ne(&vote) {
=======
        if !bond_data.contains_key(addr) {
            if vote.is_yay() {
                yay_votes_tokens += bond_data.get(addr).unwrap().1;
            }
        } else {
            let delegator_data = bond_data.get(addr).unwrap();
            let validator_vote =
                validator_voters.get(&delegator_data.0).unwrap();
            if validator_vote.is_yay() && validator_vote.ne(vote) {
>>>>>>> 670e1ef0
                yay_votes_tokens -= delegator_data.1;
            } else {
                yay_votes_tokens += delegator_data.1;
            }
        }
    }

    if yay_votes_tokens / total_stacked_tokens >= 0.66 {
        TallyResult::Passed
    } else {
        TallyResult::Rejected
    }
}

pub async fn get_bond_amount_at(
    client: &HttpClient,
    delegator: Address,
    validator: Address,
    epoch: Epoch,
) -> Option<token::Amount> {
    let slashes_key = pos::validator_slashes_key(&validator);
    let slashes = query_storage_value::<pos::Slashes>(client, &slashes_key)
        .await
        .unwrap_or_default();
    let bond_key = pos::bond_key(&BondId {
        source: delegator,
        validator,
    });
    let epoched_bonds = query_storage_value::<Bonds>(client, &bond_key).await;
    match epoched_bonds {
        Some(epoched_bonds) => {
            let mut delegated_amount: token::Amount = 0.into();
            for bond in epoched_bonds.iter() {
                for (epoch_start, &(mut delta)) in bond.deltas.iter().sorted() {
                    delta = apply_slashes(
                        &slashes,
                        delta,
                        *epoch_start,
                        None,
                        None,
                    );
                    let epoch_start: Epoch = (*epoch_start).into();
                    if epoch >= epoch_start {
                        delegated_amount += delta;
                    }
                }
            }
            Some(delegated_amount)
        }
        None => None,
    }
}

pub async fn get_all_active_validators(
    client: &HttpClient,
    epoch: Epoch,
) -> HashMap<Address, VotingPower> {
    let validator_set_key = pos::validator_set_key();
    let validator_sets =
        query_storage_value::<pos::ValidatorSets>(client, &validator_set_key)
            .await
            .expect("Validator set should always be set");
    let validator_set = validator_sets
        .get(epoch)
        .expect("Validator set should be always set in the current epoch");
    validator_set.active.iter().fold(
        HashMap::new(),
        |mut acc, weighted_validator| {
            acc.insert(
                weighted_validator.address.clone(),
                weighted_validator.voting_power,
            );
            acc
        },
    )
}<|MERGE_RESOLUTION|>--- conflicted
+++ resolved
@@ -203,6 +203,7 @@
     async fn print_proposal(
         client: &HttpClient,
         id: u64,
+        current_epoch: Epoch, 
         details: bool,
     ) -> Option<()> {
         let author_key = gov_storage::get_author_key(id);
@@ -225,58 +226,8 @@
             )
             .await?;
             let grace_epoch =
-<<<<<<< HEAD
                 query_storage_value::<Epoch>(client, &grace_epoch_key).await?;
 
-=======
-                query_storage_value::<Epoch>(client, &grace_epoch_key).await;
-
-            match (author, content, start_epoch, end_epoch, grace_epoch) {
-                (
-                    Some(author),
-                    Some(content),
-                    Some(start_epoch),
-                    Some(end_epoch),
-                    Some(grace_epoch),
-                ) => {
-                    println!("Proposal: {}", id);
-                    println!("{:4}Author: {}", "", author);
-                    println!("{:4}Content:", "");
-                    for (key, value) in &content {
-                        println!("{:8}{}: {}", "", key, value);
-                    }
-                    println!("{:4}Start Epoch: {}", "", start_epoch);
-                    println!("{:4}End Epoch: {}", "", end_epoch);
-                    println!("{:4}Grace Epoch: {}", "", grace_epoch);
-                    if start_epoch > current_epoch {
-                        println!("{:4}Status: pending", "");
-                    } else if start_epoch <= current_epoch
-                        && current_epoch <= end_epoch
-                    {
-                        println!("{:4}Status: on-going", "");
-                    } else {
-                        let (delegator_voters, validator_voters) =
-                            get_votes(client, start_epoch, id).await;
-                        println!("{:4}Status: done", "");
-                        println!(
-                            "{:4}Result: {}",
-                            "",
-                            compute_tally(
-                                client,
-                                start_epoch,
-                                &delegator_voters,
-                                &validator_voters
-                            )
-                            .await
-                        );
-                    }
-                }
-                _ => eprintln!("No valid proposal was found with id {}", id),
-            }
-        } else if let (Some(author), Some(start_epoch), Some(end_epoch)) =
-            (author, start_epoch, end_epoch)
-        {
->>>>>>> 670e1ef0
             println!("Proposal: {}", id);
             println!("{:4}Author: {}", "", author);
             println!("{:4}Content:", "");
@@ -294,11 +245,7 @@
                 println!("{:4}Status: on-going", "");
             } else {
                 let (delegator_voters, validator_voters) =
-<<<<<<< HEAD
                     get_votes(&client, start_epoch, id).await;
-=======
-                    get_votes(client, start_epoch, id).await;
->>>>>>> 670e1ef0
                 println!("{:4}Status: done", "");
                 println!(
                     "{:4}Result: {}",
@@ -333,9 +280,10 @@
     }
 
     let client = HttpClient::new(args.query.ledger_address.clone()).unwrap();
+    let current_epoch = query_epoch(args.query.clone()).await;
     match args.proposal_id {
         Some(id) => {
-            if print_proposal(&client, id, true).await.is_none() {
+            if print_proposal(&client, id, current_epoch, true).await.is_none() {
                 eprintln!("No valid proposal was found with id {}", id)
             }
         }
@@ -347,7 +295,7 @@
                     .unwrap();
 
             for id in 0..last_proposal_id {
-                if print_proposal(&client, id, false).await.is_none() {
+                if print_proposal(&client, id, current_epoch, false).await.is_none() {
                     eprintln!("No valid proposal was found with id {}", id)
                 };
             }
@@ -554,196 +502,6 @@
     }
 }
 
-pub async fn query_proposal_result(
-    _ctx: Context,
-    args: args::QueryProposalResult,
-) {
-    let client = HttpClient::new(args.query.ledger_address.clone()).unwrap();
-    let current_epoch = query_epoch(args.query.clone()).await;
-
-    match args.proposal_id {
-        Some(id) => {
-            let start_epoch_key = gov_storage::get_voting_start_epoch_key(id);
-            let end_epoch_key = gov_storage::get_voting_end_epoch_key(id);
-            let start_epoch =
-                query_storage_value::<Epoch>(&client, &start_epoch_key).await;
-            let end_epoch =
-                query_storage_value::<Epoch>(&client, &end_epoch_key).await;
-
-            match (start_epoch, end_epoch) {
-                (Some(start_epoch), Some(end_epoch)) => {
-                    if current_epoch > end_epoch {
-                        let (delegator_voters, validator_voters) =
-                            get_votes(&client, start_epoch, id).await;
-                        println!("Proposal: {}", id);
-                        println!(
-                            "{:4}Result: {}",
-                            "",
-                            compute_tally(
-                                &client,
-                                start_epoch,
-                                &delegator_voters,
-                                &validator_voters
-                            )
-                            .await
-                        );
-                    } else {
-                        eprintln!("Proposal is still in progress.");
-                        cli::safe_exit(1)
-                    }
-                }
-                _ => {
-                    eprintln!("Error while retriving proposal.");
-                    cli::safe_exit(1)
-                }
-            }
-        }
-        None => {
-            if args.offline {
-                match args.proposal_folder {
-                    Some(path) => {
-                        let mut dir = fs::read_dir(&path).await.expect("asd");
-                        let mut files = HashSet::new();
-                        let mut is_proposal_present = false;
-
-                        while let Some(entry) = dir.next().await {
-                            match entry {
-                                Ok(entry) => match entry.file_type().await {
-                                    Ok(entry_stat) => {
-                                        if entry_stat.is_file() {
-                                            if entry.file_name().eq(&"proposal")
-                                            {
-                                                is_proposal_present = true
-                                            } else {
-                                                files.insert(entry.path());
-                                            }
-                                        }
-                                    }
-                                    Err(e) => {
-                                        eprintln!(
-                                            "Can't read entry type: {}.",
-                                            e
-                                        );
-                                        cli::safe_exit(1)
-                                    }
-                                },
-                                Err(e) => {
-                                    eprintln!("Can't read entry: {}.", e);
-                                    cli::safe_exit(1)
-                                }
-                            }
-                        }
-
-                        if !is_proposal_present {
-                            eprintln!(
-                                "The folder must contain a the offline \
-                                 proposal in a file named proposal"
-                            );
-                            cli::safe_exit(1)
-                        }
-
-                        let file = File::open(&path.join("proposal"))
-                            .expect("Proposal file must exist.");
-                        let proposal: OfflineProposal =
-                            serde_json::from_reader(file).expect(
-                                "JSON was not well-formatted for proposal.",
-                            );
-
-                        let public_key = get_public_key(
-                            &proposal.address,
-                            args.query.ledger_address.clone(),
-                        )
-                        .await
-                        .expect("Public key should exist.");
-
-                        if !proposal.check_signature(&public_key) {
-                            eprintln!("Bad proposal signature.");
-                            cli::safe_exit(1)
-                        }
-
-                        let proposal_hash = proposal.compute_hash();
-
-                        let mut delegator_voters: HashMap<
-                            Address,
-                            ProposalVote,
-                        > = HashMap::new();
-                        let mut validator_voters: HashMap<
-                            Address,
-                            ProposalVote,
-                        > = HashMap::new();
-
-                        for path in files {
-                            let file = File::open(&path)
-                                .expect("Proposal file must exist.");
-                            let proposal_vote: OfflineVote =
-                                serde_json::from_reader(file).expect(
-                                    "JSON was not well-formatted for offline \
-                                     vote.",
-                                );
-
-                            let public_key = get_public_key(
-                                &proposal_vote.address,
-                                args.query.ledger_address.clone(),
-                            )
-                            .await
-                            .expect("Public key should exist.");
-                            if !proposal_vote.proposal_hash.eq(&proposal_hash)
-                                || !proposal_vote.check_signature(&public_key)
-                            {
-                                continue;
-                            }
-
-                            if is_validator(
-                                &proposal_vote.address,
-                                Some(proposal.tally_epoch),
-                                args.query.ledger_address.clone(),
-                            )
-                            .await
-                            {
-                                validator_voters.insert(
-                                    proposal_vote.address,
-                                    proposal_vote.vote,
-                                );
-                            } else if is_delegator(
-                                &proposal_vote.address,
-                                Some(proposal.tally_epoch),
-                                args.query.ledger_address.clone(),
-                            )
-                            .await
-                            {
-                                delegator_voters.insert(
-                                    proposal_vote.address,
-                                    proposal_vote.vote,
-                                );
-                            }
-                        }
-                        println!(
-                            "{:4}Result: {}",
-                            "",
-                            compute_tally(
-                                &client,
-                                current_epoch,
-                                &delegator_voters,
-                                &validator_voters
-                            )
-                            .await
-                        );
-                    }
-                    None => {
-                        eprintln!(
-                            "Offline flag must be followed by data-path."
-                        );
-                        cli::safe_exit(1)
-                    }
-                };
-            } else {
-                eprintln!("Either id or offline should be used as arguments.");
-                cli::safe_exit(1)
-            }
-        }
-    }
-}
-
 /// Query PoS bond(s)
 pub async fn query_bonds(ctx: Context, args: args::QueryBonds) {
     let epoch = query_epoch(args.query.clone()).await;
@@ -1352,25 +1110,6 @@
             bonds.is_some() && bonds.unwrap().count() > 0
         }
     }
-<<<<<<< HEAD
-}
-
-/// Check if a given address is a known delegator
-pub async fn is_delegator(
-    address: &Address,
-    ledger_address: TendermintAddress,
-) -> bool {
-    let client = HttpClient::new(ledger_address).unwrap();
-    let bonds_prefix = pos::bonds_for_source_prefix(&address);
-    let bonds =
-        query_storage_prefix::<pos::Bonds>(client.clone(), bonds_prefix).await;
-    if let Some(bonds) = bonds {
-        bonds.count() > 0
-    } else {
-        false
-    }
-=======
->>>>>>> 670e1ef0
 }
 
 /// Check if the address exists on chain. Established address exists if it has a
@@ -1894,7 +1633,6 @@
     }
 
     for (addr, vote) in delegator_voters {
-<<<<<<< HEAD
         if !bond_data.contains_key(&addr) {
             if vote.is_yay() {
                 yay_votes_tokens += bond_data.get(&addr).unwrap().1;
@@ -1904,17 +1642,6 @@
             let validator_vote =
                 validator_voters.get(&delegator_data.0).unwrap();
             if validator_vote.is_yay() && validator_vote.ne(&vote) {
-=======
-        if !bond_data.contains_key(addr) {
-            if vote.is_yay() {
-                yay_votes_tokens += bond_data.get(addr).unwrap().1;
-            }
-        } else {
-            let delegator_data = bond_data.get(addr).unwrap();
-            let validator_vote =
-                validator_voters.get(&delegator_data.0).unwrap();
-            if validator_vote.is_yay() && validator_vote.ne(vote) {
->>>>>>> 670e1ef0
                 yay_votes_tokens -= delegator_data.1;
             } else {
                 yay_votes_tokens += delegator_data.1;
