use std::convert::{TryFrom, TryInto};
use std::future::Future;
use std::path::PathBuf;
use std::pin::Pin;
use std::task::{Context, Poll};

use anoma::types::storage::BlockHeight;
use futures::future::FutureExt;
use tokio::sync::mpsc::UnboundedSender;
use tower::Service;
#[cfg(not(feature = "ABCI"))]
use tower_abci::{BoxError, Request as Req, Response as Resp};
#[cfg(feature = "ABCI")]
use tower_abci_old::{BoxError, Request as Req, Response as Resp};

use super::super::Shell;
use super::abcipp_shim_types::shim::{request, Error, Request, Response};
use crate::config;
use crate::node::ledger::shims::abcipp_shim_types::shim::request::{
    BeginBlock, ProcessedTx,
};

/// The shim wraps the shell, which implements ABCI++.
/// The shim makes a crude translation between the ABCI interface currently used
/// by tendermint and the shell's interface.
#[derive(Debug)]
pub struct AbcippShim {
    service: Shell,
    begin_block_request: Option<BeginBlock>,
    block_txs: Vec<ProcessedTx>,
    shell_recv: std::sync::mpsc::Receiver<(
        Req,
        tokio::sync::oneshot::Sender<Result<Resp, BoxError>>,
    )>,
}

impl AbcippShim {
    /// Create a shell with a ABCI service that passes messages to and from the
    /// shell.
    pub fn new(
        config: config::Ledger,
        wasm_dir: PathBuf,
<<<<<<< HEAD
        broadcast_sender: UnboundedSender<Vec<u8>>,
=======
        db_cache: &rocksdb::Cache,
        vp_wasm_compilation_cache: u64,
        tx_wasm_compilation_cache: u64,
>>>>>>> 15a8e914
    ) -> (Self, AbciService) {
        // We can use an unbounded channel here, because tower-abci limits the
        // the number of requests that can come in
        let (shell_send, shell_recv) = std::sync::mpsc::channel();
        (
            Self {
<<<<<<< HEAD
                service: Shell::new(config, wasm_dir, broadcast_sender),
=======
                service: Shell::new(
                    base_dir,
                    db_path,
                    chain_id,
                    wasm_dir,
                    Some(db_cache),
                    vp_wasm_compilation_cache,
                    tx_wasm_compilation_cache,
                ),
>>>>>>> 15a8e914
                begin_block_request: None,
                block_txs: vec![],
                shell_recv,
            },
            AbciService { shell_send },
        )
    }

    /// Run the shell's blocking loop that receives messages from the
    /// [`AbciService`].
    pub fn run(mut self) {
        while let Ok((req, resp_sender)) = self.shell_recv.recv() {
            let resp = match req {
                Req::BeginBlock(block) => {
                    // we save this data to be forwarded to finalize later
                    self.begin_block_request =
                        Some(block.try_into().unwrap_or_else(|_| {
                            panic!("Could not read begin block request");
                        }));
                    Ok(Resp::BeginBlock(Default::default()))
                }
                Req::DeliverTx(deliver_tx) => {
                    // We call [`process_proposal`] to report back the validity
                    // of the tx to tendermint.
                    // Invariant: The service call with
                    // `Request::ProcessProposal`
                    // must always return `Response::ProcessProposal`
                    self.service
                        .call(Request::ProcessProposal(
                            #[cfg(not(feature = "ABCI"))]
                            deliver_tx.tx.clone().into(),
                            #[cfg(feature = "ABCI")]
                            deliver_tx.tx.into(),
                        ))
                        .map_err(Error::from)
                        .and_then(|res| match res {
                            Response::ProcessProposal(resp) => {
                                self.block_txs.push(ProcessedTx {
                                    #[cfg(not(feature = "ABCI"))]
                                    tx: deliver_tx.tx,
                                    #[cfg(feature = "ABCI")]
                                    tx: resp.tx,
                                    result: resp.result,
                                });
                                Ok(Resp::DeliverTx(Default::default()))
                            }
                            _ => unreachable!(),
                        })
                }
                Req::EndBlock(end) => {
                    BlockHeight::try_from(end.height).unwrap_or_else(|_| {
                        panic!("Unexpected block height {}", end.height)
                    });
                    let mut txs = vec![];
                    std::mem::swap(&mut txs, &mut self.block_txs);
                    // If the wrapper txs were not properly submitted, reject
                    // all txs
                    let out_of_order =
                        txs.iter().any(|tx| tx.result.code > 3u32);
                    if out_of_order {
                        // The wrapper txs will need to be decrypted again
                        // and included in the proposed block after the current
                        self.service.reset_queue();
                    }
                    let begin_block_request =
                        self.begin_block_request.take().unwrap();
                    self.service
                        .call(Request::FinalizeBlock(request::FinalizeBlock {
                            hash: begin_block_request.hash,
                            header: begin_block_request.header,
                            byzantine_validators: begin_block_request
                                .byzantine_validators,
                            txs,
                            reject_all_decrypted: out_of_order,
                        }))
                        .map_err(Error::from)
                        .and_then(|res| match res {
                            Response::FinalizeBlock(resp) => {
                                let x = Resp::EndBlock(resp.into());
                                Ok(x)
                            }
                            _ => Err(Error::ConvertResp(res)),
                        })
                }
                _ => match Request::try_from(req.clone()) {
                    Ok(request) => self
                        .service
                        .call(request)
                        .map(Resp::try_from)
                        .map_err(Error::Shell)
                        .and_then(|inner| inner),
                    Err(err) => Err(err),
                },
            };
            let resp = resp.map_err(|e| e.into());
            if resp_sender.send(resp).is_err() {
                tracing::info!("ABCI response channel is closed")
            }
        }
    }
}

#[derive(Debug)]
pub struct AbciService {
    shell_send: std::sync::mpsc::Sender<(
        Req,
        tokio::sync::oneshot::Sender<Result<Resp, BoxError>>,
    )>,
}

/// The ABCI tower service implementation sends and receives messages to and
/// from the [`AbcippShim`] for requests from Tendermint.
impl Service<Req> for AbciService {
    type Error = BoxError;
    type Future =
        Pin<Box<dyn Future<Output = Result<Resp, BoxError>> + Send + 'static>>;
    type Response = Resp;

    fn poll_ready(
        &mut self,
        _cx: &mut Context<'_>,
    ) -> Poll<Result<(), Self::Error>> {
        // Nothing to check as the sender's channel is unbounded
        Poll::Ready(Ok(()))
    }

    fn call(&mut self, req: Req) -> Self::Future {
        let (resp_send, recv) = tokio::sync::oneshot::channel();
        let result = self.shell_send.send((req, resp_send));
        Box::pin(
            async move {
                if let Err(err) = result {
                    // The shell has shut-down
                    return Err(err.into());
                }
                match recv.await {
                    Ok(resp) => resp,
                    Err(err) => {
                        tracing::info!("ABCI response channel didn't respond");
                        Err(err.into())
                    }
                }
            }
            .boxed(),
        )
    }
}<|MERGE_RESOLUTION|>--- conflicted
+++ resolved
@@ -40,32 +40,24 @@
     pub fn new(
         config: config::Ledger,
         wasm_dir: PathBuf,
-<<<<<<< HEAD
         broadcast_sender: UnboundedSender<Vec<u8>>,
-=======
         db_cache: &rocksdb::Cache,
         vp_wasm_compilation_cache: u64,
         tx_wasm_compilation_cache: u64,
->>>>>>> 15a8e914
     ) -> (Self, AbciService) {
         // We can use an unbounded channel here, because tower-abci limits the
         // the number of requests that can come in
         let (shell_send, shell_recv) = std::sync::mpsc::channel();
         (
             Self {
-<<<<<<< HEAD
-                service: Shell::new(config, wasm_dir, broadcast_sender),
-=======
                 service: Shell::new(
-                    base_dir,
-                    db_path,
-                    chain_id,
+                    config,
                     wasm_dir,
+                    broadcast_sender,
                     Some(db_cache),
                     vp_wasm_compilation_cache,
                     tx_wasm_compilation_cache,
                 ),
->>>>>>> 15a8e914
                 begin_block_request: None,
                 block_txs: vec![],
                 shell_recv,
