--- conflicted
+++ resolved
@@ -1214,11 +1214,7 @@
     const NODE_OPT: ArgOpt<String> = arg_opt("node");
     const NODE: Arg<String> = arg("node");
     const OWNER: ArgOpt<WalletAddress> = arg_opt("owner");
-<<<<<<< HEAD
-    const PEERS: ArgMulti<String> = arg_multi("peers");
     const PROTOCOL_KEY: ArgOpt<WalletPublicKey> = arg_opt("protocol-key");
-=======
->>>>>>> 36e513f7
     const PUBLIC_KEY: Arg<WalletPublicKey> = arg("public-key");
     const RAW_ADDRESS: Arg<Address> = arg("address");
     const RAW_PUBLIC_KEY_OPT: ArgOpt<PublicKey> = arg_opt("public-key");
