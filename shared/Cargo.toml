[package]
authors = ["Heliax AG <hello@heliax.dev>"]
edition = "2021"
license = "GPL-3.0"
name = "anoma"
resolver = "2"
version = "0.4.0"

# See more keys and their definitions at https://doc.rust-lang.org/cargo/reference/manifest.html

[features]
default = ["ABCI"]
# NOTE "dev" features that shouldn't be used in live networks are enabled by default for now
dev = []
ferveo-tpke = [
  "ferveo",
  "tpke",
  "ark-ec",
  "rand_core",
  "rand_new",
  "rand",
]
# for integration tests and test utilies
ibc-vp = [
  "ibc",
  "ibc-proto",
]
ibc-vp-abci = [
  "ibc-abci",
  "ibc-proto-abci",
]
# for integration tests and test utilies
ABCI = [
  "tendermint-stable",
  "tendermint-proto-abci",
]
ABCI-plus-plus = [
  "tendermint",
  "tendermint-proto",
]
testing = [
  "proptest",
  "rand",
  "rand_core",
  "tempfile",
]
wasm-runtime = [
  "loupe",
  "parity-wasm",
  "pwasm-utils",
  "wasmer-cache",
  "wasmer-compiler-singlepass",
  "wasmer-engine-dylib",
  "wasmer-engine-universal",
  "wasmer-vm",
  "wasmer",
]

[dependencies]
anoma_proof_of_stake = {path = "../proof_of_stake"}
ark-bls12-381 = {version = "0.3"}
ark-ec = {version = "0.3", optional = true}
ark-serialize = "0.3"
bech32 = "0.8.0"
borsh = "0.9.0"
chrono = "0.4.19"
# Using unreleased commit on top of version 0.5.0 that adds Sync to the CLruCache
clru = {git = "https://github.com/marmeladema/clru-rs.git", rev = "71ca566"}
derivative = "2.2.0"
ed25519-dalek = {version = "1.0.1", default-features = false, features = ["rand", "u64_backend", "serde"]}
ferveo = {optional = true, git = "https://github.com/anoma/ferveo"}
ferveo-common = {git = "https://github.com/anoma/ferveo"}
hex = "0.4.3"
tpke = {package = "group-threshold-cryptography", optional = true, git = "https://github.com/anoma/ferveo"}
# TODO temp fork for https://github.com/informalsystems/ibc-rs/issues/1161
# Also, using the same version of tendermint-rs as we do here.
ibc = {git = "https://github.com/heliaxdev/ibc-rs", branch = "yuji/abcipp-v0.23.0", features = ["mocks"], optional = true}
ibc-abci = {package = "ibc", git = "https://github.com/heliaxdev/ibc-rs", branch = "yuji/rebase_v0.23.0", features = ["mocks"], optional = true}
ibc-proto = {git = "https://github.com/heliaxdev/ibc-rs", branch = "yuji/abcipp-v0.23.0", optional = true}
ibc-proto-abci = {package = "ibc-proto", git = "https://github.com/heliaxdev/ibc-rs", branch = "yuji/rebase_v0.23.0", optional = true}
ics23 = "0.6.7"
itertools = "0.10.0"
loupe = {version = "0.1.3", optional = true}
parity-wasm = {version = "0.42.2", optional = true}
proptest = {version = "1.0.0", optional = true}
prost = "0.9.0"
prost-types = "0.9.0"
pwasm-utils = {version = "0.18.0", optional = true}
# TODO the older versions of rand and rand_core are currently required to avoid mismatching version issue (https://github.com/dalek-cryptography/ed25519-dalek/pull/159)
rand = {version = "=0.7", optional = true}
# TODO proptest rexports the RngCore trait but the re-implementations only work for version `0.8`. *sigh*
rand_core = {version = "0.5", optional = true}
rand_new = {package = "rand", version = "0.8", optional = true}
rust_decimal = "1.14.3"
serde = {version = "1.0.125", features = ["derive"]}
<<<<<<< HEAD
serde_json = "1.0.69"
=======
serde_json = "1.0.62"
>>>>>>> 36e513f7
sha2 = "0.9.3"
# We switch off "blake2b" because it cannot be compiled to wasm
sparse-merkle-tree = {git = "https://github.com/heliaxdev/sparse-merkle-tree", branch = "yuji/prost-0.9", default-features = false, features = ["std", "borsh"]}
tempfile = {version = "3.2.0", optional = true}
# temporarily using fork work-around for https://github.com/informalsystems/tendermint-rs/issues/971
tendermint = {git = "https://github.com/heliaxdev/tendermint-rs", branch = "yuji/abcipp-v0.23.0", optional = true}
tendermint-proto = {git = "https://github.com/heliaxdev/tendermint-rs", branch = "yuji/abcipp-v0.23.0", optional = true}
tendermint-proto-abci = {package = "tendermint-proto", git = "https://github.com/heliaxdev/tendermint-rs", branch = "yuji/rebase_v0.23.0", optional = true}
tendermint-stable = {package = "tendermint", git = "https://github.com/heliaxdev/tendermint-rs", branch = "yuji/rebase_v0.23.0", optional = true}
thiserror = "1.0.30"
tracing = "0.1.29"
wasmer = {version = "=2.1.1", optional = true}
wasmer-cache = {version = "=2.1.1", optional = true}
wasmer-compiler-singlepass = {version = "=2.1.1", optional = true}
wasmer-engine-dylib = {version = "=2.1.1", optional = true}
wasmer-engine-universal = {version = "=2.1.1", optional = true}
wasmer-vm = {version = "2.1.1", optional = true}
wasmparser = "0.81.0"

[dev-dependencies]
assert_matches = "1.5.0"
byte-unit = "4.0.13"
pretty_assertions = "0.7.2"
proptest = "1.0.0"
test-log = {version = "0.2.7", default-features = false, features = ["trace"]}
tracing-subscriber = {version = "0.2.25", default-features = false, features = ["env-filter", "fmt"]}

[build-dependencies]
tonic-build = "0.6.0"<|MERGE_RESOLUTION|>--- conflicted
+++ resolved
@@ -93,11 +93,7 @@
 rand_new = {package = "rand", version = "0.8", optional = true}
 rust_decimal = "1.14.3"
 serde = {version = "1.0.125", features = ["derive"]}
-<<<<<<< HEAD
 serde_json = "1.0.69"
-=======
-serde_json = "1.0.62"
->>>>>>> 36e513f7
 sha2 = "0.9.3"
 # We switch off "blake2b" because it cannot be compiled to wasm
 sparse-merkle-tree = {git = "https://github.com/heliaxdev/sparse-merkle-tree", branch = "yuji/prost-0.9", default-features = false, features = ["std", "borsh"]}
